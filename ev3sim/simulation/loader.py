import time
from typing import List
from ev3sim.objects.base import objectFactory
from ev3sim.simulation.interactor import IInteractor, fromOptions
from ev3sim.simulation.world import World, stop_on_pause
from ev3sim.visual import ScreenObjectManager
from ev3sim.visual.objects import visualFactory
import ev3sim.visual.utils


class ScriptLoader:

    KEY_TICKS_PER_SECOND = "tps"

    active_scripts: List[IInteractor]
    VISUAL_TICK_RATE = 30
    GAME_TICK_RATE = 60
    TIME_SCALE = 1
    # TIME_SCALE simply affects the speed at which the simulation runs
    # (TIME_SCALE = 2, GAME_TICK_RATE = 30 implies 60 ticks of per actual seconds)

<<<<<<< HEAD
    RANDOMISE_SENSORS = False

    instance: 'ScriptLoader' = None
=======
    instance: "ScriptLoader" = None
>>>>>>> dab1fd1b
    running = True

    def __init__(self, **kwargs):
        ScriptLoader.instance = self
        self.robots = {}
        for key, value in kwargs.items():
            setattr(self, key, value)

    def setSharedData(self, data):
        self.data = data

    def startUp(self, **kwargs):
        man = ScreenObjectManager(**kwargs)
        man.startScreen()
        self.world = World()
        self.object_map = {}

    def loadElements(self, items):
        # Handle any programmatic color references.
        elements = []
        from ev3sim.devices.base import initialise_device

        for item in items:
            assert "key" in item and "type" in item, f"Each item requires a key and type. {item}"
            if item["type"] == "visual":
                vis = visualFactory(**item)
                vis.key = item["key"]
                ScreenObjectManager.instance.registerVisual(vis, vis.key)
                self.object_map[item["key"]] = vis
                elements.append(vis)
            elif item["type"] == "object":
                devices = []
                to_remove = []
                for x in range(len(item.get("children", []))):
                    if item["children"][x]["type"] == "device":
                        devices.append(item["children"][x])
                        to_remove.append(x)
                for x in to_remove[::-1]:
                    del item["children"][x]
                obj = objectFactory(**item)
                obj.key = item["key"]
                for index, device in enumerate(devices):
                    # Instantiate the devices.
                    initialise_device(device, obj, index)
                if item.get("physics", False):
                    World.instance.registerObject(obj)
                ScreenObjectManager.instance.registerObject(obj, obj.key)
                self.object_map[obj.key] = obj
                elements.append(obj)
        return elements

    @stop_on_pause
    def incrementPhysicsTick(self):
        self.physics_tick += 1
        self.data["tick"] = self.physics_tick

    def simulate(self):
        for interactor in self.active_scripts:
            interactor.constants = self.getSimulationConstants()
            interactor.startUp()
        self.physics_tick = 0
        tick = 0
        last_vis_update = time.time() - 1.1 / self.VISUAL_TICK_RATE
        last_game_update = time.time() - 1.1 / self.GAME_TICK_RATE / self.TIME_SCALE
        total_lag_ticks = 0
        lag_printed = False
        while self.active_scripts:
            if not self.running:
                return
            new_time = time.time()
            if new_time - last_game_update > 1 / self.GAME_TICK_RATE / self.TIME_SCALE:
                # Send out static tick updates
                for key in self.data["tick_updates"]:
                    self.data["tick_updates"][key].put(True)
                # Handle any writes
                while self.data["write_stack"]:
                    rob_id, attribute_path, value = self.data["write_stack"].popleft()
                    sensor_type, specific_sensor, attribute = attribute_path.split()
                    self.robots[rob_id].getDeviceFromPath(sensor_type, specific_sensor).applyWrite(attribute, value)
                for key, robot in self.robots.items():
                    if robot.spawned and key in self.data["data_queue"]:
                        self.data["data_queue"][key].put(robot._interactor.collectDeviceData())
                # Handle simulation.
                # First of all, check the script can handle the current settings.
                if new_time - last_game_update > 2 / self.GAME_TICK_RATE / self.TIME_SCALE:
                    total_lag_ticks += 1
                last_game_update = new_time
                to_remove = []
                for i, interactor in enumerate(self.active_scripts):
                    if interactor.tick(tick):
                        to_remove.append(i)
                for i in to_remove[::-1]:
                    self.active_scripts[i].tearDown()
                    del self.active_scripts[i]
                self.world.tick(1 / self.GAME_TICK_RATE)
                for interactor in self.active_scripts:
                    interactor.afterPhysics()
                tick += 1
                self.incrementPhysicsTick()
                if (tick > 10 and total_lag_ticks / tick > 0.5) and not lag_printed:
                    lag_printed = True
                    print("The simulation is currently lagging, you may want to turn down the game tick rate.")
            if new_time - last_vis_update > 1 / self.VISUAL_TICK_RATE:
                last_vis_update = new_time
                ScreenObjectManager.instance.applyToScreen()
                for event in ScreenObjectManager.instance.handleEvents():
                    for interactor in self.active_scripts:
                        interactor.handleEvent(event)

    def getSimulationConstants(self):
        return {ScriptLoader.KEY_TICKS_PER_SECOND: self.GAME_TICK_RATE}


def runFromConfig(config, shared):
    from collections import defaultdict
    from ev3sim.robot import initialise_bot, RobotInteractor
    from ev3sim.file_helper import find_abs

    sl = ScriptLoader(**config.get("loader", {}))
    sl.setSharedData(shared)
    sl.active_scripts = []
<<<<<<< HEAD
    ev3sim.visual.utils.GLOBAL_COLOURS = config.get('colours', {})
    # Keep track of index w.r.t. filename.
    robot_paths = defaultdict(lambda: 0)
    for index, robot in enumerate(config.get('robots', [])):
        robot_path = find_abs(robot, allowed_areas=['local', 'local/robots/', 'package', 'package/robots/'])
        initialise_bot(config, robot_path, f'Robot-{index}', robot_paths[robot_path])
        robot_paths[robot_path] += 1
    for opt in config.get('interactors', []):
=======
    ev3sim.visual.utils.GLOBAL_COLOURS = config.get("colours", {})
    for index, robot in enumerate(config.get("robots", [])):
        robot_path = find_abs(robot, allowed_areas=["local", "local/robots/", "package", "package/robots/"])
        initialise_bot(config, robot_path, f"Robot-{index}")
    for opt in config.get("interactors", []):
>>>>>>> dab1fd1b
        try:
            sl.active_scripts.append(fromOptions(opt))
        except Exception as exc:
            print(f"Failed to load interactor with the following options: {opt}. Got error: {exc}")
    if sl.active_scripts:
        sl.startUp(**config.get("screen", {}))
        sl.loadElements(config.get("elements", []))
        for interactor in sl.active_scripts:
            if isinstance(interactor, RobotInteractor):
                interactor.connectDevices()
        sl.simulate()
    else:
        print("No interactors succesfully loaded. Quitting...")<|MERGE_RESOLUTION|>--- conflicted
+++ resolved
@@ -19,13 +19,9 @@
     # TIME_SCALE simply affects the speed at which the simulation runs
     # (TIME_SCALE = 2, GAME_TICK_RATE = 30 implies 60 ticks of per actual seconds)
 
-<<<<<<< HEAD
     RANDOMISE_SENSORS = False
 
     instance: 'ScriptLoader' = None
-=======
-    instance: "ScriptLoader" = None
->>>>>>> dab1fd1b
     running = True
 
     def __init__(self, **kwargs):
@@ -147,7 +143,6 @@
     sl = ScriptLoader(**config.get("loader", {}))
     sl.setSharedData(shared)
     sl.active_scripts = []
-<<<<<<< HEAD
     ev3sim.visual.utils.GLOBAL_COLOURS = config.get('colours', {})
     # Keep track of index w.r.t. filename.
     robot_paths = defaultdict(lambda: 0)
@@ -156,13 +151,6 @@
         initialise_bot(config, robot_path, f'Robot-{index}', robot_paths[robot_path])
         robot_paths[robot_path] += 1
     for opt in config.get('interactors', []):
-=======
-    ev3sim.visual.utils.GLOBAL_COLOURS = config.get("colours", {})
-    for index, robot in enumerate(config.get("robots", [])):
-        robot_path = find_abs(robot, allowed_areas=["local", "local/robots/", "package", "package/robots/"])
-        initialise_bot(config, robot_path, f"Robot-{index}")
-    for opt in config.get("interactors", []):
->>>>>>> dab1fd1b
         try:
             sl.active_scripts.append(fromOptions(opt))
         except Exception as exc:
