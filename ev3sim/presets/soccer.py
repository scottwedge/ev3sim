--- conflicted
+++ resolved
@@ -147,16 +147,11 @@
                 self.robots[actual_index].body.angle = self.spawns[team][index][1] * np.pi / 180
                 self.robots[actual_index].body.velocity = np.array([0.0, 0.0])
                 self.robots[actual_index].body.angular_velocity = 0
-<<<<<<< HEAD
         # Generate position for ball.
         diff_radius = Randomiser.random() * self.BALL_SPAWN_RADIUS
         diff_angle = Randomiser.random() * 2 * np.pi
         ScriptLoader.instance.object_map['IR_BALL'].body.position = np.array([0, -18]) + diff_radius * np.array([np.cos(diff_angle), np.sin(diff_angle)])
         ScriptLoader.instance.object_map['IR_BALL'].body.velocity = np.array([0., 0.])
-=======
-        ScriptLoader.instance.object_map["IR_BALL"].body.position = np.array([0, -18])
-        ScriptLoader.instance.object_map["IR_BALL"].body.velocity = np.array([0.0, 0.0])
->>>>>>> dab1fd1b
 
     def tick(self, tick):
         super().tick(tick)
