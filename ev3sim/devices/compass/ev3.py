import numpy as np
from ev3sim.devices.base import IDeviceInteractor, Device
from ev3sim.devices.compass.base import CompassSensorMixin
from ev3sim.objects.utils import local_space_to_world_space
from ev3sim.simulation.loader import ScriptLoader
from ev3sim.simulation.randomisation import Randomiser
from ev3sim.devices.utils import NearestValue, CyclicMixin, RandomDistributionMixin


class CompassInteractor(IDeviceInteractor):

    name = "COMPASS"

    def tick(self, tick):
        self.device_class._calc()
        self.do_rotation = self.device_class.value() * np.pi / 180

    def afterPhysics(self):
        for i, obj in enumerate(self.generated):
            obj.position = local_space_to_world_space(
                self.relative_location
                + local_space_to_world_space(self.relative_positions[i], self.relative_rotation, np.array([0, 0])),
                self.physical_object.rotation,
                self.physical_object.position,
            )
            if obj.key == (self.getPrefix() + "relative_north"):
                obj.rotation = self.device_class.global_rotation - self.do_rotation
            else:
                obj.rotation = self.physical_object.rotation + self.relative_rotation

<<<<<<< HEAD
class CompassValueDistribution(CyclicMixin, RandomDistributionMixin, NearestValue):
    pass

class CompassValueDistributionNoRandom(CyclicMixin, NearestValue):
    pass
=======
>>>>>>> dab1fd1b

class CompassSensor(CompassSensorMixin, Device):
    """
    EV3 Compass Sensor, calculates the bearing of the device relative to some direction (which can be specified).

    To get this bearing, use `value`.

    To set the relative heading of the sensor, use `calibrate`.
    """

    calced_before = False

    def _calc(self):
        if not self.calced_before:
            if ScriptLoader.RANDOMISE_SENSORS:
                # Distribute cyclically between 0 and 360, generating 31 points with variance 16
                # This means on average about 12 degrees per step.
                self.dist = CompassValueDistribution(0, 360, 31, 16, Randomiser.getPortRandom(self._interactor.port_key))
                # +- 5 degrees offset.
                self.offset = self._interactor.random() * 5
            else:
                self.dist = CompassValueDistributionNoRandom(0, 360, 31)
                self.offset = 0
            self.calced_before = True
        self._value = int(self.dist.get_closest(self._getValue() + self.offset))

    def value(self):
        """
        Get the compass value.

        :returns: Value from 0 to 360, which is the relative bearing (measured anticlockwise from the true bearing).

        Example usage:
        ```
        >>> print(compass.value())
        48.2
        ```
        """
        return self._value

    def calibrate(self):
        """
        Set the sensor so the current bearing is interpreted as 0.

        Example usage:
        ```
        >>> compass.calibrate()
        >>> # Rotates 10 degrees to the left
        >>> compass.value()
        10
        ```
        """
        self._setRelative()<|MERGE_RESOLUTION|>--- conflicted
+++ resolved
@@ -28,14 +28,11 @@
             else:
                 obj.rotation = self.physical_object.rotation + self.relative_rotation
 
-<<<<<<< HEAD
 class CompassValueDistribution(CyclicMixin, RandomDistributionMixin, NearestValue):
     pass
 
 class CompassValueDistributionNoRandom(CyclicMixin, NearestValue):
     pass
-=======
->>>>>>> dab1fd1b
 
 class CompassSensor(CompassSensorMixin, Device):
     """
