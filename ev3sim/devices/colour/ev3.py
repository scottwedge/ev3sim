--- conflicted
+++ resolved
@@ -36,20 +36,11 @@
     _g_calibration_max = 300
     _b_calibration_max = 300
 
-<<<<<<< HEAD
     def calculateBias(self):
         self.__r_bias = (self._interactor.random()*150/255 + 250/255) if ScriptLoader.RANDOMISE_SENSORS else self._r_calibration_max
         self.__g_bias = (self._interactor.random()*150/255 + 250/255) if ScriptLoader.RANDOMISE_SENSORS else self._g_calibration_max
         self.__b_bias = (self._interactor.random()*150/255 + 250/255) if ScriptLoader.RANDOMISE_SENSORS else self._b_calibration_max
         self.bias_calculated = True
-=======
-    def __init__(self, *args, **kwargs):
-        super().__init__(*args, **kwargs)
-        # Biases should be somewhere between 250/255 and 400/255.
-        self.__r_bias = random.random() * 150 / 255 + 250 / 255
-        self.__g_bias = random.random() * 150 / 255 + 250 / 255
-        self.__b_bias = random.random() * 150 / 255 + 250 / 255
->>>>>>> dab1fd1b
 
     def raw(self):
         """
@@ -62,15 +53,9 @@
         return self.saved_raw
 
     def _calc_raw(self):
-<<<<<<< HEAD
         if not self.bias_calculated:
             self.calculateBias()
         res = self._SenseValueAboutPosition(self.global_position, lambda pos: ScreenObjectManager.instance.colourAtPixel(worldspace_to_screenspace(pos)))
-=======
-        res = self._SenseValueAboutPosition(
-            self.global_position, lambda pos: ScreenObjectManager.instance.colourAtPixel(worldspace_to_screenspace(pos))
-        )
->>>>>>> dab1fd1b
         # These are 0-255. RAW is meant to be 0-1020 but actually more like 0-300.
         self.saved_raw = [
             int(res[0] * self.__r_bias),
