--- conflicted
+++ resolved
@@ -88,11 +88,8 @@
             )
             obj.rotation = self.physical_object.rotation + self.relative_rotation
 
-<<<<<<< HEAD
     def random(self):
         return Randomiser.getPortRandom(self.port_key).random()
-=======
->>>>>>> dab1fd1b
 
 def initialise_device(deviceData, parentObj, index):
     classes = find_abs("devices/classes.yaml")
