import sys
import yaml
import time
from ev3sim.file_helper import find_abs
from multiprocessing import Process

<<<<<<< HEAD
def batched_run(batch_file, bind_addr, *args):
=======

def batched_run(batch_file, bind_addr):
>>>>>>> dab1fd1b
    from ev3sim.single_run import single_run as sim
    from ev3sim.attach import main as attach

    batch_path = find_abs(
        batch_file, allowed_areas=["local", "local/batched_commands/", "package", "package/batched_commands/"]
    )
    with open(batch_path, "r") as f:
        config = yaml.safe_load(f)

<<<<<<< HEAD
    bot_paths = [x['name'] for x in config['bots']]
    sim_args = [config['preset_file'], bot_paths, bind_addr]
    sim_args.extend(args)
    sim_process = Process(target=sim, args=sim_args)
=======
    bot_paths = [x["name"] for x in config["bots"]]
    sim_process = Process(target=sim, args=[config["preset_file"], bot_paths, bind_addr])
>>>>>>> dab1fd1b

    script_processes = []
    for i, bot in enumerate(config["bots"]):
        for script in bot.get("scripts", []):
            script_processes.append(
                Process(
                    target=attach,
                    kwargs={
                        "passed_args": ["Useless", "--send_logs", "--simulator_addr", bind_addr, script, f"Robot-{i}"]
                    },
                )
            )

    sim_process.start()
    time.sleep(0.5)  # Give the gRPC server 500ms to start
    for p in script_processes:
        p.start()

    # At the moment, just wait for the simulator to finish then kill all attach processes.
    # If any attach threads error out, then the stack trace is printed anyways so this is fine.
    sim_process.join()
    for p in script_processes:
        p.terminate()<|MERGE_RESOLUTION|>--- conflicted
+++ resolved
@@ -4,12 +4,7 @@
 from ev3sim.file_helper import find_abs
 from multiprocessing import Process
 
-<<<<<<< HEAD
 def batched_run(batch_file, bind_addr, *args):
-=======
-
-def batched_run(batch_file, bind_addr):
->>>>>>> dab1fd1b
     from ev3sim.single_run import single_run as sim
     from ev3sim.attach import main as attach
 
@@ -19,15 +14,10 @@
     with open(batch_path, "r") as f:
         config = yaml.safe_load(f)
 
-<<<<<<< HEAD
     bot_paths = [x['name'] for x in config['bots']]
     sim_args = [config['preset_file'], bot_paths, bind_addr]
     sim_args.extend(args)
     sim_process = Process(target=sim, args=sim_args)
-=======
-    bot_paths = [x["name"] for x in config["bots"]]
-    sim_process = Process(target=sim, args=[config["preset_file"], bot_paths, bind_addr])
->>>>>>> dab1fd1b
 
     script_processes = []
     for i, bot in enumerate(config["bots"]):
